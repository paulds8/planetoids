--- conflicted
+++ resolved
@@ -1,5 +1,3 @@
-<<<<<<< HEAD
-
 <h1>
   <a href="https://www.flaticon.com/authors/good-ware">
   <img src=./docs/astronaut.svg width=100px align="left" title="Icon made by Good Ware from Flaticon">
@@ -78,7 +76,4 @@
 This library is super new, so there's not a ton of documentation to come by _just yet_, but the public-facing API is fully documented [here](https://paulds8.github.io/planetoids/planetoids.m/).
 
 <h2>Help & Support</h2>
-Put the TODOs somewhere here as well
-=======
-Nothing to see here.
->>>>>>> 4e63f255
+Put the TODOs somewhere here as well